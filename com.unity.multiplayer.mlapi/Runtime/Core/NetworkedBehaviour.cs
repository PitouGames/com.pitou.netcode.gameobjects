using System;
using System.Collections.Generic;
using System.ComponentModel;
using UnityEngine;
using System.Reflection;
using System.Linq;
using System.IO;
using MLAPI.Configuration;
using MLAPI.Logging;
using MLAPI.Messaging;
using MLAPI.NetworkedVar;
using MLAPI.Profiling;
using MLAPI.Reflection;
using MLAPI.Security;
using MLAPI.Serialization;
using MLAPI.Serialization.Pooled;
using MLAPI.Spawning;
using BitStream = MLAPI.Serialization.BitStream;
using Unity.Profiling;

#if UNITY_EDITOR
using System.Runtime.CompilerServices;
[assembly: InternalsVisibleTo("Unity.Multiplayer.MLAPI.Editor.CodeGen")]
#endif // UNITY_EDITOR

namespace MLAPI
{
    /// <summary>
    /// The base class to override to write networked code. Inherits MonoBehaviour
    /// </summary>
    public abstract class NetworkedBehaviour : MonoBehaviour
    {
        // RuntimeAccessModifiersILPP will make this `protected`
        internal enum NExec
        {
            None = 0,
            Server = 1,
            Client = 2
        }

<<<<<<< HEAD
        const String StandardRPC_Channel = "STDRPC";

=======
>>>>>>> 35935e83
#pragma warning disable 414
        // RuntimeAccessModifiersILPP will make this `protected`
        internal NExec __nexec = NExec.None;
#pragma warning restore 414

        // RuntimeAccessModifiersILPP will make this `protected`
        internal BitWriter BeginSendServerRpc(ServerRpcSendParams sendParams, bool isReliable)
        {
            // @mfatihmar (Unity) Begin: Temporary, placeholder implementation
<<<<<<< HEAD
            RPCQueueManager rpcQueueMananger = NetworkingManager.Singleton.GetRPCQueueManager();
            if(rpcQueueMananger != null)
            {
                var writer = rpcQueueMananger.BeginAddQueueItemToOutboundFrame(RPCQueueManager.QueueItemType.ServerRPC, Time.realtimeSinceStartup, StandardRPC_Channel,0, NetworkingManager.Singleton.ServerClientId,null);

                writer.WriteBit(false); // Encrypted
                writer.WriteBit(false); // Authenticated
                writer.WriteBits(MLAPIConstants.MLAPI_STD_SERVER_RPC, 6); // MessageType
                writer.WriteUInt64Packed(NetworkId); // NetworkObjectId
                writer.WriteUInt16Packed(GetBehaviourId()); // NetworkBehaviourId

                return writer;
            }
            return null;
=======
            var stream = new BitStream();
            var writer = new BitWriter(stream);

            writer.WriteBit(false); // Encrypted
            writer.WriteBit(false); // Authenticated
            writer.WriteBits(MLAPIConstants.MLAPI_SERVER_RPC, 6); // MessageType
            writer.WriteUInt64Packed(NetworkId); // NetworkObjectId
            writer.WriteUInt16Packed(GetBehaviourId()); // NetworkBehaviourId

            return writer;
>>>>>>> 35935e83
            // @mfatihmar (Unity) End: Temporary, placeholder implementation
        }

        // RuntimeAccessModifiersILPP will make this `protected`
        internal void EndSendServerRpc(BitWriter writer, ServerRpcSendParams sendParams, bool isReliable)
        {
<<<<<<< HEAD

            if (writer == null) return;

            RPCQueueManager rpcQueueMananger = NetworkingManager.Singleton.GetRPCQueueManager();
            if(rpcQueueMananger != null)
            {
                rpcQueueMananger.EndAddQueueItemToOutboundFrame(writer);
            }

=======
            // @mfatihmar (Unity) Begin: Temporary, placeholder implementation
            if (writer == null) return;

            var stream = (BitStream)writer.GetStream();
            if (stream != null)
            {
                stream.PadStream();

                var networkManager = NetworkingManager.Singleton;
                if (ReferenceEquals(networkManager, null)) return;

                var payload = new ArraySegment<byte>(stream.GetBuffer(), 0, (int)stream.Length);
                // @mfatihmar (Unity) Begin: Temporary, inbound RPC queue will replace this workaround
                if (networkManager.IsHost)
                {
                    networkManager.__loopbackRpcQueue.Enqueue((payload, Time.realtimeSinceStartup));
                }
                // @mfatihmar (Unity) End: Temporary, inbound RPC queue will replace this workaround
                else
                {
                    networkManager.NetworkConfig.NetworkTransport.Send(networkManager.ServerClientId, payload, "STDRPC");
                }
            }

            writer.SetStream(null);
            // @mfatihmar (Unity) End: Temporary, placeholder implementation
>>>>>>> 35935e83
        }

        // RuntimeAccessModifiersILPP will make this `protected`
        internal BitWriter BeginSendClientRpc(ClientRpcSendParams sendParams, bool isReliable)
        {
<<<<<<< HEAD
            //This will start a new queue item entry and will then return the writer to the current frame's stream
            RPCQueueManager rpcQueueMananger = NetworkingManager.Singleton.GetRPCQueueManager();
            if(rpcQueueMananger != null)
            {
                var writer = rpcQueueMananger.BeginAddQueueItemToOutboundFrame(RPCQueueManager.QueueItemType.ClientRPC, Time.realtimeSinceStartup, StandardRPC_Channel,0, NetworkId,sendParams.TargetClientIds == null ? InternalMessageSender.GetAllClientIds().ToArray() :  sendParams.TargetClientIds);
                writer.WriteBit(false); // Encrypted
                writer.WriteBit(false); // Authenticated
                writer.WriteBits(MLAPIConstants.MLAPI_STD_CLIENT_RPC, 6); // MessageType
                writer.WriteUInt64Packed(NetworkId); // NetworkObjectId
                writer.WriteUInt16Packed(GetBehaviourId()); // NetworkBehaviourId

                return writer;
            }
            return null;
=======
            // @mfatihmar (Unity) Begin: Temporary, placeholder implementation
            var stream = new BitStream();
            var writer = new BitWriter(stream);

            writer.WriteBit(false); // Encrypted
            writer.WriteBit(false); // Authenticated
            writer.WriteBits(MLAPIConstants.MLAPI_CLIENT_RPC, 6); // MessageType
            writer.WriteUInt64Packed(NetworkId); // NetworkObjectId
            writer.WriteUInt16Packed(GetBehaviourId()); // NetworkBehaviourId

            return writer;
            // @mfatihmar (Unity) End: Temporary, placeholder implementation
>>>>>>> 35935e83
        }

        // RuntimeAccessModifiersILPP will make this `protected`
        internal void EndSendClientRpc(BitWriter writer, ClientRpcSendParams sendParams, bool isReliable)
        {
<<<<<<< HEAD
            if (writer == null) return;

            RPCQueueManager rpcQueueMananger = NetworkingManager.Singleton.GetRPCQueueManager();
            if(rpcQueueMananger != null)
            {
                rpcQueueMananger.EndAddQueueItemToOutboundFrame(writer);
            }
        }

#if DEVELOPMENT_BUILD || UNITY_EDITOR
        static ProfilerMarker s_SendClientRPCPerformance = new ProfilerMarker("NetworkedBehaviour.SendClientRPCPerformance");
#endif
=======
            // @mfatihmar (Unity) Begin: Temporary, placeholder implementation
            if (writer == null) return;

            var stream = (BitStream)writer.GetStream();
            if (stream != null)
            {
                stream.PadStream();

                var networkManager = NetworkingManager.Singleton;
                if (ReferenceEquals(networkManager, null)) return;

                if (sendParams.TargetClientIds == null) sendParams.TargetClientIds = networkManager.ConnectedClientsList.Select(client => client.ClientId).ToArray();
                foreach (var clientId in sendParams.TargetClientIds)
                {
                    if (!NetworkedObject.observers.Contains(clientId)) continue;

                    var payload = new ArraySegment<byte>(stream.GetBuffer(), 0, (int)stream.Length);
                    // @mfatihmar (Unity) Begin: Temporary, inbound RPC queue will replace this workaround
                    if (clientId == networkManager.ServerClientId && networkManager.IsHost)
                    {
                        networkManager.__loopbackRpcQueue.Enqueue((payload, Time.realtimeSinceStartup));
                    }
                    // @mfatihmar (Unity) End: Temporary, inbound RPC queue will replace this workaround
                    else
                    {
                        networkManager.NetworkConfig.NetworkTransport.Send(clientId, payload, "STDRPC");
                    }
                }
            }

            writer.SetStream(null);
            // @mfatihmar (Unity) End: Temporary, placeholder implementation
        }

>>>>>>> 35935e83
        /// <summary>
        /// Gets if the object is the the personal clients player object
        /// </summary>
        [EditorBrowsable(EditorBrowsableState.Never)]
        [Obsolete("Use IsLocalPlayer instead", false)]
        public bool isLocalPlayer => IsLocalPlayer;
        /// <summary>
        /// Gets if the object is the the personal clients player object
        /// </summary>
        public bool IsLocalPlayer => NetworkedObject.IsLocalPlayer;
        /// <summary>
        /// Gets if the object is owned by the local player or if the object is the local player object
        /// </summary>
        [EditorBrowsable(EditorBrowsableState.Never)]
        [Obsolete("Use IsOwner instead", false)]
        public bool isOwner => IsOwner;
        /// <summary>
        /// Gets if the object is owned by the local player or if the object is the local player object
        /// </summary>
        public bool IsOwner => NetworkedObject.IsOwner;
        /// <summary>
        /// Gets if we are executing as server
        /// </summary>
        [EditorBrowsable(EditorBrowsableState.Never)]
        [Obsolete("Use IsServer instead", false)]
        protected bool isServer => IsServer;
        /// <summary>
        /// Gets if we are executing as server
        /// </summary>
        protected bool IsServer => IsRunning && NetworkingManager.Singleton.IsServer;
        /// <summary>
        /// Gets if we are executing as client
        /// </summary>
        [EditorBrowsable(EditorBrowsableState.Never)]
        [Obsolete("Use IsClient instead")]
        protected bool isClient => IsClient;
        /// <summary>
        /// Gets if we are executing as client
        /// </summary>
        protected bool IsClient => IsRunning && NetworkingManager.Singleton.IsClient;
        /// <summary>
        /// Gets if we are executing as Host, I.E Server and Client
        /// </summary>
        [EditorBrowsable(EditorBrowsableState.Never)]
        [Obsolete("Use IsHost instead", false)]
        protected bool isHost => IsHost;
        /// <summary>
        /// Gets if we are executing as Host, I.E Server and Client
        /// </summary>
        protected bool IsHost => IsRunning && NetworkingManager.Singleton.IsHost;
        private bool IsRunning => NetworkingManager.Singleton != null && NetworkingManager.Singleton.IsListening;
        /// <summary>
        /// Gets Whether or not the object has a owner
        /// </summary>
        [EditorBrowsable(EditorBrowsableState.Never)]
        [Obsolete("Use IsOwnedByServer instead", false)]
		public bool isOwnedByServer => IsOwnedByServer;
        /// <summary>
        /// Gets Whether or not the object has a owner
        /// </summary>
        public bool IsOwnedByServer => NetworkedObject.IsOwnedByServer;
        /// <summary>
        /// Gets the NetworkedObject that owns this NetworkedBehaviour instance
        /// </summary>
        [EditorBrowsable(EditorBrowsableState.Never)]
        [Obsolete("Use NetworkedObject instead", false)]
        public NetworkedObject networkedObject => NetworkedObject;
        /// <summary>
        /// Gets the NetworkedObject that owns this NetworkedBehaviour instance
        /// </summary>
        public NetworkedObject NetworkedObject
        {
            get
            {
                if (_networkedObject == null)
                {
                    _networkedObject = GetComponentInParent<NetworkedObject>();
                }

                if (_networkedObject == null)
                {
                    throw new NullReferenceException("Could not get NetworkedObject for the NetworkedBehaviour. Are you missing a NetworkedObject component?");
                }

                return _networkedObject;
            }
        }
        /// <summary>
        /// Gets whether or not this NetworkedBehaviour instance has a NetworkedObject owner.
        /// </summary>
        public bool HasNetworkedObject
        {
            get
            {
                if (_networkedObject == null)
                {
                    _networkedObject = GetComponentInParent<NetworkedObject>();
                }

                return _networkedObject != null;
            }
        }

        private NetworkedObject _networkedObject = null;
        /// <summary>
        /// Gets the NetworkId of the NetworkedObject that owns the NetworkedBehaviour instance
        /// </summary>
        [EditorBrowsable(EditorBrowsableState.Never)]
        [Obsolete("Use NetworkId instead", false)]
        public ulong networkId => NetworkId;
        /// <summary>
        /// Gets the NetworkId of the NetworkedObject that owns the NetworkedBehaviour instance
        /// </summary>
        public ulong NetworkId => NetworkedObject.NetworkId;
        /// <summary>
        /// Gets the clientId that owns the NetworkedObject
        /// </summary>
        public ulong OwnerClientId => NetworkedObject.OwnerClientId;

        internal bool networkedStartInvoked = false;
        internal bool internalNetworkedStartInvoked = false;
        /// <summary>
        /// Gets called when message handlers are ready to be registered and the networking is setup
        /// </summary>
        public virtual void NetworkStart()
        {

        }

        /// <summary>
        /// Gets called when message handlers are ready to be registered and the networking is setup. Provides a Payload if it was provided
        /// </summary>
        /// <param name="stream">The stream containing the spawn payload</param>
        public virtual void NetworkStart(Stream stream)
        {
            NetworkStart();
        }

        internal void InternalNetworkStart()
        {
            InitializeVars();
        }

        /// <summary>
        /// Gets called when the local client gains ownership of this object
        /// </summary>
        public virtual void OnGainedOwnership()
        {

        }
        /// <summary>
        /// Gets called when we loose ownership of this object
        /// </summary>
        public virtual void OnLostOwnership()
        {

        }

        /// <summary>
        /// Gets behaviourId for this NetworkedBehaviour on this NetworkedObject
        /// </summary>
        /// <returns>The behaviourId for the current NetworkedBehaviour</returns>
        public ushort GetBehaviourId()
        {
            return NetworkedObject.GetOrderIndex(this);
        }

        /// <summary>
        /// Returns a the NetworkedBehaviour with a given behaviourId for the current networkedObject
        /// </summary>
        /// <param name="id">The behaviourId to return</param>
        /// <returns>Returns NetworkedBehaviour with given behaviourId</returns>
        protected NetworkedBehaviour GetBehaviour(ushort id)
        {
            return NetworkedObject.GetBehaviourAtOrderIndex(id);
        }

        #region NetworkedVar

        private bool varInit = false;

        private readonly List<HashSet<int>> channelMappedNetworkedVarIndexes = new List<HashSet<int>>();
        private readonly List<string> channelsForNetworkedVarGroups = new List<string>();
        internal readonly List<INetworkedVar> networkedVarFields = new List<INetworkedVar>();

        private static readonly Dictionary<Type, FieldInfo[]> fieldTypes = new Dictionary<Type, FieldInfo[]>();

        private static FieldInfo[] GetFieldInfoForType(Type type)
        {
            if (!fieldTypes.ContainsKey(type))
                fieldTypes.Add(type, GetFieldInfoForTypeRecursive(type));

            return fieldTypes[type];
        }

        private static FieldInfo[] GetFieldInfoForTypeRecursive(Type type, List<FieldInfo> list = null)
        {
            if (list == null)
            {
                list = new List<FieldInfo>();
                list.AddRange(type.GetFields(BindingFlags.Public | BindingFlags.NonPublic | BindingFlags.Instance));
            }
            else
            {
                list.AddRange(type.GetFields(BindingFlags.NonPublic | BindingFlags.Instance));
            }

            if (type.BaseType != null && type.BaseType != typeof(NetworkedBehaviour))
            {
                return GetFieldInfoForTypeRecursive(type.BaseType, list);
            }
            else
            {
                return list.OrderBy(x => x.Name, StringComparer.Ordinal).ToArray();
            }
        }

        internal void InitializeVars()
        {
            if (varInit)
                return;
            varInit = true;

            FieldInfo[] sortedFields = GetFieldInfoForType(GetType());

            for (int i = 0; i < sortedFields.Length; i++)
            {
                Type fieldType = sortedFields[i].FieldType;

                if (fieldType.HasInterface(typeof(INetworkedVar)))
                {
                    INetworkedVar instance = (INetworkedVar)sortedFields[i].GetValue(this);

                    if (instance == null)
                    {
                        instance = (INetworkedVar)Activator.CreateInstance(fieldType, true);
                        sortedFields[i].SetValue(this, instance);
                    }

                    instance.SetNetworkedBehaviour(this);
                    networkedVarFields.Add(instance);
                }
            }

            {
                // Create index map for channels
                Dictionary<string, int> firstLevelIndex = new Dictionary<string, int>();
                int secondLevelCounter = 0;

                for (int i = 0; i < networkedVarFields.Count; i++)
                {
                    string channel = networkedVarFields[i].GetChannel(); // Cache this here. Some developers are stupid. You don't know what shit they will do in their methods

                    if (!firstLevelIndex.ContainsKey(channel))
                    {
                        firstLevelIndex.Add(channel, secondLevelCounter);
                        channelsForNetworkedVarGroups.Add(channel);
                        secondLevelCounter++;
                    }

                    if (firstLevelIndex[channel] >= channelMappedNetworkedVarIndexes.Count)
                    {
                        channelMappedNetworkedVarIndexes.Add(new HashSet<int>());
                    }

                    channelMappedNetworkedVarIndexes[firstLevelIndex[channel]].Add(i);
                }
            }
        }

        internal void VarUpdate()
        {
            if (!varInit)
                InitializeVars();

            NetworkedVarUpdate();
        }

        private readonly List<int> networkedVarIndexesToReset = new List<int>();
        private readonly HashSet<int> networkedVarIndexesToResetSet = new HashSet<int>();

        private void NetworkedVarUpdate()
        {
            if (!CouldHaveDirtyNetworkedVars())
                return;

            networkedVarIndexesToReset.Clear();
            networkedVarIndexesToResetSet.Clear();

            for (int i = 0; i < (IsServer ? NetworkingManager.Singleton.ConnectedClientsList.Count : 1); i++)
            {
                // Do this check here to prevent doing all the expensive dirty checks
                if (!IsServer || this.NetworkedObject.observers.Contains(NetworkingManager.Singleton.ConnectedClientsList[i].ClientId))
                {
                    // This iterates over every "channel group".
                    for (int j = 0; j < channelMappedNetworkedVarIndexes.Count; j++)
                    {
                        using (PooledBitStream stream = PooledBitStream.Get())
                        {
                            using (PooledBitWriter writer = PooledBitWriter.Get(stream))
                            {
                                writer.WriteUInt64Packed(NetworkId);
                                writer.WriteUInt16Packed(NetworkedObject.GetOrderIndex(this));

                                ulong clientId = IsServer ?  NetworkingManager.Singleton.ConnectedClientsList[i].ClientId : NetworkingManager.Singleton.ServerClientId;
                                bool writtenAny = false;
                                for (int k = 0; k < networkedVarFields.Count; k++)
                                {
                                    if (!channelMappedNetworkedVarIndexes[j].Contains(k))
                                    {
                                        // This var does not belong to the currently iterating channel group.
                                        if (NetworkingManager.Singleton.NetworkConfig.EnsureNetworkedVarLengthSafety)
                                        {
                                            writer.WriteUInt16Packed(0);
                                        }
                                        else
                                        {
                                            writer.WriteBool(false);
                                        }
                                        continue;
                                    }

                                    bool isDirty = networkedVarFields[k].IsDirty(); // cache this here. You never know what operations users will do in the dirty methods
                                    bool shouldWrite = isDirty && (!IsServer || networkedVarFields[k].CanClientRead(clientId));

                                    if (NetworkingManager.Singleton.NetworkConfig.EnsureNetworkedVarLengthSafety)
                                    {
                                        if (!shouldWrite)
                                        {
                                            writer.WriteUInt16Packed(0);
                                        }
                                    }
                                    else
                                    {
                                        writer.WriteBool(shouldWrite);
                                    }

                                    if (shouldWrite)
                                    {
                                        writtenAny = true;

                                        if (NetworkingManager.Singleton.NetworkConfig.EnsureNetworkedVarLengthSafety)
                                        {
                                            using (PooledBitStream varStream = PooledBitStream.Get())
                                            {
                                                networkedVarFields[k].WriteDelta(varStream);
                                                varStream.PadStream();

                                                writer.WriteUInt16Packed((ushort)varStream.Length);
                                                stream.CopyFrom(varStream);
                                            }
                                        }
                                        else
                                        {
                                            networkedVarFields[k].WriteDelta(stream);
                                        }

                                        if (!networkedVarIndexesToResetSet.Contains(k))
                                        {
                                            networkedVarIndexesToResetSet.Add(k);
                                            networkedVarIndexesToReset.Add(k);
                                        }
                                    }
                                }

                                if (writtenAny)
                                {
                                    if (IsServer)
                                        InternalMessageSender.Send(clientId, MLAPIConstants.MLAPI_NETWORKED_VAR_DELTA, channelsForNetworkedVarGroups[j], stream, SecuritySendFlags.None);
                                    else
                                        InternalMessageSender.Send(NetworkingManager.Singleton.ServerClientId, MLAPIConstants.MLAPI_NETWORKED_VAR_DELTA, channelsForNetworkedVarGroups[j], stream, SecuritySendFlags.None);
                                }
                            }
                        }
                    }
                }
            }

            for (int i = 0; i < networkedVarIndexesToReset.Count; i++)
            {
                networkedVarFields[networkedVarIndexesToReset[i]].ResetDirty();
            }
        }

        private bool CouldHaveDirtyNetworkedVars()
        {
            for (int i = 0; i < networkedVarFields.Count; i++)
            {
                if (networkedVarFields[i].IsDirty())
                    return true;
            }

            return false;
        }

        internal static void HandleNetworkedVarDeltas(List<INetworkedVar> networkedVarList, Stream stream, ulong clientId, NetworkedBehaviour logInstance)
        {
            using (PooledBitReader reader = PooledBitReader.Get(stream))
            {
                for (int i = 0; i < networkedVarList.Count; i++)
                {
                    ushort varSize = 0;

                    if (NetworkingManager.Singleton.NetworkConfig.EnsureNetworkedVarLengthSafety)
                    {
                        varSize = reader.ReadUInt16Packed();

                        if (varSize == 0)
                            continue;
                    }
                    else
                    {
                        if (!reader.ReadBool())
                            continue;
                    }

                    if (NetworkingManager.Singleton.IsServer && !networkedVarList[i].CanClientWrite(clientId))
                    {
                        if (NetworkingManager.Singleton.NetworkConfig.EnsureNetworkedVarLengthSafety)
                        {
                            if (NetworkLog.CurrentLogLevel <= LogLevel.Normal) NetworkLog.LogWarning("Client wrote to NetworkedVar without permission. " + (logInstance != null ? ("NetworkId: " + logInstance.NetworkId + " BehaviourIndex: " + logInstance.NetworkedObject.GetOrderIndex(logInstance) + " VariableIndex: " + i) : string.Empty));
                            stream.Position += varSize;
                            continue;
                        }
                        else
                        {
                            //This client wrote somewhere they are not allowed. This is critical
                            //We can't just skip this field. Because we don't actually know how to dummy read
                            //That is, we don't know how many bytes to skip. Because the interface doesn't have a
                            //Read that gives us the value. Only a Read that applies the value straight away
                            //A dummy read COULD be added to the interface for this situation, but it's just being too nice.
                            //This is after all a developer fault. A critical error should be fine.
                            // - TwoTen

                            if (NetworkLog.CurrentLogLevel <= LogLevel.Error) NetworkLog.LogError("Client wrote to NetworkedVar without permission. No more variables can be read. This is critical. " + (logInstance != null ? ("NetworkId: " + logInstance.NetworkId + " BehaviourIndex: " + logInstance.NetworkedObject.GetOrderIndex(logInstance) + " VariableIndex: " + i) : string.Empty));
                            return;
                        }
                    }

                    long readStartPos = stream.Position;

                    networkedVarList[i].ReadDelta(stream, NetworkingManager.Singleton.IsServer);
                    ProfilerStatManager.networkVarsRcvd.Record();

                    if (NetworkingManager.Singleton.NetworkConfig.EnsureNetworkedVarLengthSafety)
                    {
                        (stream as BitStream).SkipPadBits();

                        if (stream.Position > (readStartPos + varSize))
                        {
                            if (NetworkLog.CurrentLogLevel <= LogLevel.Normal) NetworkLog.LogWarning("Var delta read too far. " + (stream.Position - (readStartPos + varSize)) + " bytes." + (logInstance != null ? ("NetworkId: " + logInstance.NetworkId + " BehaviourIndex: " + logInstance.NetworkedObject.GetOrderIndex(logInstance) + " VariableIndex: " + i) : string.Empty));
                            stream.Position = readStartPos + varSize;
                        }
                        else if (stream.Position < (readStartPos + varSize))
                        {
                            if (NetworkLog.CurrentLogLevel <= LogLevel.Normal) NetworkLog.LogWarning("Var delta read too little. " + ((readStartPos + varSize) - stream.Position) + " bytes." + (logInstance != null ? ("NetworkId: " + logInstance.NetworkId + " BehaviourIndex: " + logInstance.NetworkedObject.GetOrderIndex(logInstance) + " VariableIndex: " + i) : string.Empty));
                            stream.Position = readStartPos + varSize;
                        }
                    }
                }
            }
        }

        internal static void HandleNetworkedVarUpdate(List<INetworkedVar> networkedVarList, Stream stream, ulong clientId, NetworkedBehaviour logInstance)
        {
            using (PooledBitReader reader = PooledBitReader.Get(stream))
            {
                for (int i = 0; i < networkedVarList.Count; i++)
                {
                    ushort varSize = 0;

                    if (NetworkingManager.Singleton.NetworkConfig.EnsureNetworkedVarLengthSafety)
                    {
                        varSize = reader.ReadUInt16Packed();

                        if (varSize == 0)
                            continue;
                    }
                    else
                    {
                        if (!reader.ReadBool())
                            continue;
                    }

                    if (NetworkingManager.Singleton.IsServer && !networkedVarList[i].CanClientWrite(clientId))
                    {
                        if (NetworkingManager.Singleton.NetworkConfig.EnsureNetworkedVarLengthSafety)
                        {
                            if (NetworkLog.CurrentLogLevel <= LogLevel.Normal) NetworkLog.LogWarning("Client wrote to NetworkedVar without permission. " + (logInstance != null ? ("NetworkId: " + logInstance.NetworkId + " BehaviourIndex: " + logInstance.NetworkedObject.GetOrderIndex(logInstance) + " VariableIndex: " + i) : string.Empty));
                            stream.Position += varSize;
                            continue;
                        }
                        else
                        {
                            //This client wrote somewhere they are not allowed. This is critical
                            //We can't just skip this field. Because we don't actually know how to dummy read
                            //That is, we don't know how many bytes to skip. Because the interface doesn't have a
                            //Read that gives us the value. Only a Read that applies the value straight away
                            //A dummy read COULD be added to the interface for this situation, but it's just being too nice.
                            //This is after all a developer fault. A critical error should be fine.
                            // - TwoTen
                            if (NetworkLog.CurrentLogLevel <= LogLevel.Error) NetworkLog.LogError("Client wrote to NetworkedVar without permission. No more variables can be read. This is critical. " + (logInstance != null ? ("NetworkId: " + logInstance.NetworkId + " BehaviourIndex: " + logInstance.NetworkedObject.GetOrderIndex(logInstance) + " VariableIndex: " + i) : string.Empty));
                            return;
                        }
                    }

                    long readStartPos = stream.Position;

                    networkedVarList[i].ReadField(stream);
                    ProfilerStatManager.networkVarsRcvd.Record();

                    if (NetworkingManager.Singleton.NetworkConfig.EnsureNetworkedVarLengthSafety)
                    {
                        if (stream is BitStream bitStream)
                        {
                            bitStream.SkipPadBits();
                        }

                        if (stream.Position > (readStartPos + varSize))
                        {
                            if (NetworkLog.CurrentLogLevel <= LogLevel.Normal) NetworkLog.LogWarning("Var update read too far. " + (stream.Position - (readStartPos + varSize)) + " bytes." + (logInstance != null ? ("NetworkId: " + logInstance.NetworkId + " BehaviourIndex: " + logInstance.NetworkedObject.GetOrderIndex(logInstance) + " VariableIndex: " + i) : string.Empty));
                            stream.Position = readStartPos + varSize;
                        }
                        else if (stream.Position < (readStartPos + varSize))
                        {
                            if (NetworkLog.CurrentLogLevel <= LogLevel.Normal) NetworkLog.LogWarning("Var update read too little. " + ((readStartPos + varSize) - stream.Position) + " bytes." + (logInstance != null ? ("NetworkId: " + logInstance.NetworkId + " BehaviourIndex: " + logInstance.NetworkedObject.GetOrderIndex(logInstance) + " VariableIndex: " + i) : string.Empty));
                            stream.Position = readStartPos + varSize;
                        }
                    }
                }
            }
        }


        internal static void WriteNetworkedVarData(List<INetworkedVar> networkedVarList, Stream stream, ulong clientId)
        {
            if (networkedVarList.Count == 0)
                return;

            using (PooledBitWriter writer = PooledBitWriter.Get(stream))
            {
                for (int j = 0; j < networkedVarList.Count; j++)
                {
                    bool canClientRead = networkedVarList[j].CanClientRead(clientId);

                    if (NetworkingManager.Singleton.NetworkConfig.EnsureNetworkedVarLengthSafety)
                    {
                        if (!canClientRead)
                        {
                            writer.WriteUInt16Packed(0);
                        }
                    }
                    else
                    {
                        writer.WriteBool(canClientRead);
                    }

                    if (canClientRead)
                    {
                        if (NetworkingManager.Singleton.NetworkConfig.EnsureNetworkedVarLengthSafety)
                        {
                            using (PooledBitStream varStream = PooledBitStream.Get())
                            {
                                networkedVarList[j].WriteField(varStream);
                                varStream.PadStream();

                                writer.WriteUInt16Packed((ushort)varStream.Length);
                                varStream.CopyTo(stream);
                            }
                        }
                        else
                        {
                            networkedVarList[j].WriteField(stream);
                        }
                    }
                }
            }
        }

        internal static void SetNetworkedVarData(List<INetworkedVar> networkedVarList, Stream stream)
        {
            if (networkedVarList.Count == 0)
                return;

            using (PooledBitReader reader = PooledBitReader.Get(stream))
            {
                for (int j = 0; j < networkedVarList.Count; j++)
                {
                    ushort varSize = 0;

                    if (NetworkingManager.Singleton.NetworkConfig.EnsureNetworkedVarLengthSafety)
                    {
                        varSize = reader.ReadUInt16Packed();

                        if (varSize == 0)
                            continue;
                    }
                    else
                    {
                        if (!reader.ReadBool())
                            continue;
                    }

                    long readStartPos = stream.Position;

                    networkedVarList[j].ReadField(stream);

                    if (NetworkingManager.Singleton.NetworkConfig.EnsureNetworkedVarLengthSafety)
                    {
                        if (stream is BitStream bitStream)
                        {
                            bitStream.SkipPadBits();
                        }

                        if (stream.Position > (readStartPos + varSize))
                        {
                            if (NetworkLog.CurrentLogLevel <= LogLevel.Normal) NetworkLog.LogWarning("Var data read too far. " + (stream.Position - (readStartPos + varSize)) + " bytes.");
                            stream.Position = readStartPos + varSize;
                        }
                        else if (stream.Position < (readStartPos + varSize))
                        {
                            if (NetworkLog.CurrentLogLevel <= LogLevel.Normal) NetworkLog.LogWarning("Var data read too little. " + ((readStartPos + varSize) - stream.Position) + " bytes.");
                            stream.Position = readStartPos + varSize;
                        }
                    }
                }
            }
        }
        #endregion

<<<<<<< HEAD
        #region MESSAGING_SYSTEM
        private static readonly StringBuilder methodInfoStringBuilder = new StringBuilder();
        private static readonly Dictionary<MethodInfo, ulong> methodInfoHashTable = new Dictionary<MethodInfo, ulong>();
        private RpcTypeDefinition rpcDefinition;
        internal RpcDelegate[] rpcDelegates;

        internal static ulong HashMethodName(string name)
        {
            HashSize mode = NetworkingManager.Singleton.NetworkConfig.RpcHashSize;

            if (mode == HashSize.VarIntTwoBytes)
                return name.GetStableHash16();
            if (mode == HashSize.VarIntFourBytes)
                return name.GetStableHash32();
            if (mode == HashSize.VarIntEightBytes)
                return name.GetStableHash64();

            return 0;
        }

        private ulong HashMethod(MethodInfo method)
        {
            if (methodInfoHashTable.ContainsKey(method))
            {
                return methodInfoHashTable[method];
            }

            ulong hash = HashMethodName(GetHashableMethodSignature(method));
            methodInfoHashTable.Add(method, hash);

            return hash;
        }

        internal static string GetHashableMethodSignature(MethodInfo method)
        {
            methodInfoStringBuilder.Length = 0;
            methodInfoStringBuilder.Append(method.Name);

            ParameterInfo[] parameters = method.GetParameters();

            for (int i = 0; i < parameters.Length; i++)
            {
                methodInfoStringBuilder.Append(parameters[i].ParameterType.Name);
            }

            return methodInfoStringBuilder.ToString();
        }

        internal object OnRemoteServerRPC(ulong hash, ulong senderClientId, Stream stream)
        {
            if (!rpcDefinition.serverMethods.ContainsKey(hash))
            {
                if (NetworkLog.CurrentLogLevel <= LogLevel.Normal) NetworkLog.LogWarning("ServerRPC request method not found");
                return null;

            }

            return InvokeServerRPCLocal(hash, senderClientId, stream);
        }

        internal object OnRemoteClientRPC(ulong hash, ulong senderClientId, Stream stream)
        {
            if (!rpcDefinition.clientMethods.ContainsKey(hash))
            {
                if (NetworkLog.CurrentLogLevel <= LogLevel.Normal) NetworkLog.LogWarning("ClientRPC request method not found");
                return null;
            }

            return InvokeClientRPCLocal(hash, senderClientId, stream);
        }

        private object InvokeServerRPCLocal(ulong hash, ulong senderClientId, Stream stream)
        {
            if (rpcDefinition.serverMethods.ContainsKey(hash))
            {
                return rpcDefinition.serverMethods[hash].Invoke(this, senderClientId, stream);
            }

            return null;
        }

        private object InvokeClientRPCLocal(ulong hash, ulong senderClientId, Stream stream)
        {
            if (rpcDefinition.clientMethods.ContainsKey(hash))
            {
                return rpcDefinition.clientMethods[hash].Invoke(this, senderClientId, stream);
            }

            return null;
        }

        //Technically boxed writes are not needed. But save LOC for the non performance sends.
        internal void SendServerRPCBoxed(ulong hash, string channel, SecuritySendFlags security, params object[] parameters)
        {
            using (PooledBitStream stream = PooledBitStream.Get())
            {
                using (PooledBitWriter writer = PooledBitWriter.Get(stream))
                {

                    for (int i = 0; i < parameters.Length; i++)
                    {
                        writer.WriteObjectPacked(parameters[i]);
                    }

                    SendServerRPCPerformance(hash, stream, channel, security);
                }
            }
        }

        internal RpcResponse<T> SendServerRPCBoxedResponse<T>(ulong hash, string channel, SecuritySendFlags security, params object[] parameters)
        {
            using (PooledBitStream stream = PooledBitStream.Get())
            {
                using (PooledBitWriter writer = PooledBitWriter.Get(stream))
                {
                    for (int i = 0; i < parameters.Length; i++)
                    {
                        writer.WriteObjectPacked(parameters[i]);
                    }

                    return SendServerRPCPerformanceResponse<T>(hash, stream, channel, security);
                }
            }
        }

        internal void SendClientRPCBoxedToClient(ulong hash, ulong clientId, string channel, SecuritySendFlags security, params object[] parameters)
        {
            using (PooledBitStream stream = PooledBitStream.Get())
            {
                using (PooledBitWriter writer = PooledBitWriter.Get(stream))
                {
                    for (int i = 0; i < parameters.Length; i++)
                    {
                        writer.WriteObjectPacked(parameters[i]);
                    }
                    SendClientRPCPerformance(hash, clientId, stream, channel, security);
                }
            }
        }

        internal RpcResponse<T> SendClientRPCBoxedResponse<T>(ulong hash, ulong clientId, string channel, SecuritySendFlags security, params object[] parameters)
        {
            using (PooledBitStream stream = PooledBitStream.Get())
            {
                using (PooledBitWriter writer = PooledBitWriter.Get(stream))
                {
                    for (int i = 0; i < parameters.Length; i++)
                    {
                        writer.WriteObjectPacked(parameters[i]);
                    }

                    return SendClientRPCPerformanceResponse<T>(hash, clientId, stream, channel, security);
                }
            }
        }

        internal void SendClientRPCBoxed(ulong hash, List<ulong> clientIds, string channel, SecuritySendFlags security, params object[] parameters)
        {
            using (PooledBitStream stream = PooledBitStream.Get())
            {
                using (PooledBitWriter writer = PooledBitWriter.Get(stream))
                {
                    for (int i = 0; i < parameters.Length; i++)
                    {
                        writer.WriteObjectPacked(parameters[i]);
                    }
                    SendClientRPCPerformance(hash, clientIds, stream, channel, security);
                }
            }
        }

        internal void SendClientRPCBoxedToEveryoneExcept(ulong clientIdToIgnore, ulong hash, string channel, SecuritySendFlags security, params object[] parameters)
        {
            using (PooledBitStream stream = PooledBitStream.Get())
            {
                using (PooledBitWriter writer = PooledBitWriter.Get(stream))
                {
                    for (int i = 0; i < parameters.Length; i++)
                    {
                        writer.WriteObjectPacked(parameters[i]);
                    }
                    SendClientRPCPerformance(hash, stream, clientIdToIgnore, channel, security);
                }
            }
        }

        internal void SendServerRPCPerformance(ulong hash, Stream messageStream, string channel, SecuritySendFlags security)
        {
            if (!IsClient && IsRunning)
            {
                //We are ONLY a server.
                if (NetworkLog.CurrentLogLevel <= LogLevel.Normal) NetworkLog.LogWarning("Only client and host can invoke ServerRPC");
                return;
            }

            using (PooledBitStream stream = PooledBitStream.Get())
            {
                using (PooledBitWriter writer = PooledBitWriter.Get(stream))
                {
                    writer.WriteUInt64Packed(NetworkId);
                    writer.WriteUInt16Packed(NetworkedObject.GetOrderIndex(this));
                    writer.WriteUInt64Packed(hash);

                    stream.CopyFrom(messageStream);

                    if (IsHost)
                    {
                        messageStream.Position = 0;
                        InvokeServerRPCLocal(hash, NetworkingManager.Singleton.LocalClientId, messageStream);
                    }
                    else
                    {
                        InternalMessageSender.Send(NetworkingManager.Singleton.ServerClientId, MLAPIConstants.MLAPI_SERVER_RPC, string.IsNullOrEmpty(channel) ? "MLAPI_DEFAULT_MESSAGE" : channel, stream, security);
                        ProfilerStatManager.rpcsSent.Record();
                    }
                }
            }
        }

        internal RpcResponse<T> SendServerRPCPerformanceResponse<T>(ulong hash, Stream messageStream, string channel, SecuritySendFlags security)
        {
            if (!IsClient && IsRunning)
            {
                //We are ONLY a server.
                if (NetworkLog.CurrentLogLevel <= LogLevel.Normal) NetworkLog.LogWarning("Only client and host can invoke ServerRPC");
                return null;
            }

            ulong responseId = ResponseMessageManager.GenerateMessageId();

            using (PooledBitStream stream = PooledBitStream.Get())
            {
                using (PooledBitWriter writer = PooledBitWriter.Get(stream))
                {
                    writer.WriteUInt64Packed(NetworkId);
                    writer.WriteUInt16Packed(NetworkedObject.GetOrderIndex(this));
                    writer.WriteUInt64Packed(hash);

                    if (!IsHost) writer.WriteUInt64Packed(responseId);

                    stream.CopyFrom(messageStream);

                    if (IsHost)
                    {
                        messageStream.Position = 0;
                        object result = InvokeServerRPCLocal(hash, NetworkingManager.Singleton.LocalClientId, messageStream);

                        return new RpcResponse<T>()
                        {
                            Id = responseId,
                            IsDone = true,
                            IsSuccessful = true,
                            Result = result,
                            Type = typeof(T),
                            ClientId = NetworkingManager.Singleton.ServerClientId
                        };
                    }
                    else
                    {
                        RpcResponse<T> response = new RpcResponse<T>()
                        {
                            Id = responseId,
                            IsDone = false,
                            IsSuccessful = false,
                            Type = typeof(T),
                            ClientId = NetworkingManager.Singleton.ServerClientId
                        };

                        ResponseMessageManager.Add(response.Id, response);

                        InternalMessageSender.Send(NetworkingManager.Singleton.ServerClientId, MLAPIConstants.MLAPI_SERVER_RPC_REQUEST, string.IsNullOrEmpty(channel) ? "MLAPI_DEFAULT_MESSAGE" : channel, stream, security);
                        ProfilerStatManager.rpcsSent.Record();

                        return response;
                    }
                }
            }
        }

        internal void SendClientRPCPerformance(ulong hash,  List<ulong> clientIds, Stream messageStream, string channel, SecuritySendFlags security)
        {
            if (!IsServer && IsRunning)
            {
                //We are NOT a server.
                if (NetworkLog.CurrentLogLevel <= LogLevel.Normal) NetworkLog.LogWarning("Only clients and host can invoke ClientRPC");
                return;
            }

            using (PooledBitStream stream = PooledBitStream.Get())
            {
                using (PooledBitWriter writer = PooledBitWriter.Get(stream))
                {
                    writer.WriteUInt64Packed(NetworkId);
                    writer.WriteUInt16Packed(NetworkedObject.GetOrderIndex(this));
                    writer.WriteUInt64Packed(hash);

                    stream.CopyFrom(messageStream);

                    if (IsHost)
                    {
                        if (this.NetworkedObject.observers.Contains(NetworkingManager.Singleton.LocalClientId))
                        {
                            messageStream.Position = 0;
                            InvokeClientRPCLocal(hash, NetworkingManager.Singleton.LocalClientId, messageStream);
                        }
                        else
                        {
                            if (NetworkLog.CurrentLogLevel <= LogLevel.Developer) NetworkLog.LogWarning("Silently suppressed ClientRPC because a connected client was not an observer");
                        }
                    }

                    InternalMessageSender.Send(MLAPIConstants.MLAPI_CLIENT_RPC, string.IsNullOrEmpty(channel) ? "MLAPI_DEFAULT_MESSAGE" : channel, clientIds, stream, security);
                    ProfilerStatManager.rpcsSent.Record(clientIds?.Count ?? NetworkingManager.Singleton.ConnectedClientsList.Count);
                }
            }
        }

        internal void SendClientRPCPerformance(ulong hash, Stream messageStream, ulong clientIdToIgnore, string channel, SecuritySendFlags security)
        {
#if DEVELOPMENT_BUILD || UNITY_EDITOR
            s_SendClientRPCPerformance.Begin();
#endif
            if (!IsServer && IsRunning)
            {
                //We are NOT a server.
                if (NetworkLog.CurrentLogLevel <= LogLevel.Normal) NetworkLog.LogWarning("Only clients and host can invoke ClientRPC");
                return;
            }

            using (PooledBitStream stream = PooledBitStream.Get())
            {
                using (PooledBitWriter writer = PooledBitWriter.Get(stream))
                {
                    writer.WriteUInt64Packed(NetworkId);
                    writer.WriteUInt16Packed(NetworkedObject.GetOrderIndex(this));
                    writer.WriteUInt64Packed(hash);

                    stream.CopyFrom(messageStream);


                    if (IsHost && NetworkingManager.Singleton.LocalClientId != clientIdToIgnore)
                    {
                        if (this.NetworkedObject.observers.Contains(NetworkingManager.Singleton.LocalClientId))
                        {
                            messageStream.Position = 0;
                            InvokeClientRPCLocal(hash, NetworkingManager.Singleton.LocalClientId, messageStream);
                        }
                        else
                        {
                            if (NetworkLog.CurrentLogLevel <= LogLevel.Developer) NetworkLog.LogWarning("Silently suppressed ClientRPC because a connected client was not an observer");
                        }
                    }

                    InternalMessageSender.Send(MLAPIConstants.MLAPI_CLIENT_RPC, string.IsNullOrEmpty(channel) ? "MLAPI_DEFAULT_MESSAGE" : channel, clientIdToIgnore, stream, security);
                    ProfilerStatManager.rpcsSent.Record(NetworkingManager.Singleton.ConnectedClientsList.Count - 1);
                }
            }

#if DEVELOPMENT_BUILD || UNITY_EDITOR
            s_SendClientRPCPerformance.End();
#endif
        }

        internal void SendClientRPCPerformance(ulong hash, ulong clientId, Stream messageStream, string channel, SecuritySendFlags security)
        {
            if (!IsServer && IsRunning)
            {
                //We are NOT a server.
                if (NetworkLog.CurrentLogLevel <= LogLevel.Normal) NetworkLog.LogWarning("Only clients and host can invoke ClientRPC");
                return;
            }

            if (!this.NetworkedObject.observers.Contains(clientId))
            {
                if (NetworkLog.CurrentLogLevel <= LogLevel.Normal) NetworkLog.LogWarning("Cannot send ClientRPC to client without visibility to the object");
                return;
            }

            using (PooledBitStream stream = PooledBitStream.Get())
            {
                using (PooledBitWriter writer = PooledBitWriter.Get(stream))
                {
                    writer.WriteUInt64Packed(NetworkId);
                    writer.WriteUInt16Packed(NetworkedObject.GetOrderIndex(this));
                    writer.WriteUInt64Packed(hash);

                    stream.CopyFrom(messageStream);

                    if (IsHost && clientId == NetworkingManager.Singleton.LocalClientId)
                    {
                        messageStream.Position = 0;
                        InvokeClientRPCLocal(hash, NetworkingManager.Singleton.LocalClientId, messageStream);
                    }
                    else
                    {
                        InternalMessageSender.Send(clientId, MLAPIConstants.MLAPI_CLIENT_RPC, string.IsNullOrEmpty(channel) ? "MLAPI_DEFAULT_MESSAGE" : channel, stream, security);
                        ProfilerStatManager.rpcsSent.Record();
                    }
                }
            }
        }

        internal RpcResponse<T> SendClientRPCPerformanceResponse<T>(ulong hash, ulong clientId, Stream messageStream, string channel, SecuritySendFlags security)
        {
            if (!IsServer && IsRunning)
            {
                //We are NOT a server.
                if (NetworkLog.CurrentLogLevel <= LogLevel.Normal) NetworkLog.LogWarning("Only clients and host can invoke ClientRPC");
                return null;
            }

            if (!this.NetworkedObject.observers.Contains(clientId))
            {
                if (NetworkLog.CurrentLogLevel <= LogLevel.Normal) NetworkLog.LogWarning("Cannot send ClientRPC to client without visibility to the object");
                return null;
            }

            ulong responseId = ResponseMessageManager.GenerateMessageId();

            using (PooledBitStream stream = PooledBitStream.Get())
            {
                using (PooledBitWriter writer = PooledBitWriter.Get(stream))
                {
                    writer.WriteUInt64Packed(NetworkId);
                    writer.WriteUInt16Packed(NetworkedObject.GetOrderIndex(this));
                    writer.WriteUInt64Packed(hash);

                    if (!(IsHost && clientId == NetworkingManager.Singleton.LocalClientId)) writer.WriteUInt64Packed(responseId);

                    stream.CopyFrom(messageStream);

                    if (IsHost && clientId == NetworkingManager.Singleton.LocalClientId)
                    {
                        messageStream.Position = 0;
                        object result = InvokeClientRPCLocal(hash, NetworkingManager.Singleton.LocalClientId, messageStream);

                        return new RpcResponse<T>()
                        {
                            Id = responseId,
                            IsDone = true,
                            IsSuccessful = true,
                            Result = result,
                            Type = typeof(T),
                            ClientId = clientId
                        };
                    }
                    else
                    {
                        RpcResponse<T> response = new RpcResponse<T>()
                        {
                            Id = responseId,
                            IsDone = false,
                            IsSuccessful = false,
                            Type = typeof(T),
                            ClientId = clientId
                        };

                        ResponseMessageManager.Add(response.Id, response);

                        InternalMessageSender.Send(clientId, MLAPIConstants.MLAPI_CLIENT_RPC_REQUEST, string.IsNullOrEmpty(channel) ? "MLAPI_DEFAULT_MESSAGE" : channel, stream, security);
                        ProfilerStatManager.rpcsSent.Record();

                        return response;
                    }
                }
            }
        }
        #endregion

=======
>>>>>>> 35935e83
        /// <summary>
        /// Gets the local instance of a object with a given NetworkId
        /// </summary>
        /// <param name="networkId"></param>
        /// <returns></returns>
        protected NetworkedObject GetNetworkedObject(ulong networkId)
        {
            if(SpawnManager.SpawnedObjects.ContainsKey(networkId))
                return SpawnManager.SpawnedObjects[networkId];
            return null;
        }
    }
}<|MERGE_RESOLUTION|>--- conflicted
+++ resolved
@@ -38,11 +38,8 @@
             Client = 2
         }
 
-<<<<<<< HEAD
         const String StandardRPC_Channel = "STDRPC";
 
-=======
->>>>>>> 35935e83
 #pragma warning disable 414
         // RuntimeAccessModifiersILPP will make this `protected`
         internal NExec __nexec = NExec.None;
@@ -51,8 +48,6 @@
         // RuntimeAccessModifiersILPP will make this `protected`
         internal BitWriter BeginSendServerRpc(ServerRpcSendParams sendParams, bool isReliable)
         {
-            // @mfatihmar (Unity) Begin: Temporary, placeholder implementation
-<<<<<<< HEAD
             RPCQueueManager rpcQueueMananger = NetworkingManager.Singleton.GetRPCQueueManager();
             if(rpcQueueMananger != null)
             {
@@ -60,33 +55,18 @@
 
                 writer.WriteBit(false); // Encrypted
                 writer.WriteBit(false); // Authenticated
-                writer.WriteBits(MLAPIConstants.MLAPI_STD_SERVER_RPC, 6); // MessageType
+                writer.WriteBits(MLAPIConstants.MLAPI_SERVER_RPC, 6); // MessageType
                 writer.WriteUInt64Packed(NetworkId); // NetworkObjectId
                 writer.WriteUInt16Packed(GetBehaviourId()); // NetworkBehaviourId
 
                 return writer;
             }
             return null;
-=======
-            var stream = new BitStream();
-            var writer = new BitWriter(stream);
-
-            writer.WriteBit(false); // Encrypted
-            writer.WriteBit(false); // Authenticated
-            writer.WriteBits(MLAPIConstants.MLAPI_SERVER_RPC, 6); // MessageType
-            writer.WriteUInt64Packed(NetworkId); // NetworkObjectId
-            writer.WriteUInt16Packed(GetBehaviourId()); // NetworkBehaviourId
-
-            return writer;
->>>>>>> 35935e83
-            // @mfatihmar (Unity) End: Temporary, placeholder implementation
         }
 
         // RuntimeAccessModifiersILPP will make this `protected`
         internal void EndSendServerRpc(BitWriter writer, ServerRpcSendParams sendParams, bool isReliable)
         {
-<<<<<<< HEAD
-
             if (writer == null) return;
 
             RPCQueueManager rpcQueueMananger = NetworkingManager.Singleton.GetRPCQueueManager();
@@ -94,41 +74,11 @@
             {
                 rpcQueueMananger.EndAddQueueItemToOutboundFrame(writer);
             }
-
-=======
-            // @mfatihmar (Unity) Begin: Temporary, placeholder implementation
-            if (writer == null) return;
-
-            var stream = (BitStream)writer.GetStream();
-            if (stream != null)
-            {
-                stream.PadStream();
-
-                var networkManager = NetworkingManager.Singleton;
-                if (ReferenceEquals(networkManager, null)) return;
-
-                var payload = new ArraySegment<byte>(stream.GetBuffer(), 0, (int)stream.Length);
-                // @mfatihmar (Unity) Begin: Temporary, inbound RPC queue will replace this workaround
-                if (networkManager.IsHost)
-                {
-                    networkManager.__loopbackRpcQueue.Enqueue((payload, Time.realtimeSinceStartup));
-                }
-                // @mfatihmar (Unity) End: Temporary, inbound RPC queue will replace this workaround
-                else
-                {
-                    networkManager.NetworkConfig.NetworkTransport.Send(networkManager.ServerClientId, payload, "STDRPC");
-                }
-            }
-
-            writer.SetStream(null);
-            // @mfatihmar (Unity) End: Temporary, placeholder implementation
->>>>>>> 35935e83
         }
 
         // RuntimeAccessModifiersILPP will make this `protected`
         internal BitWriter BeginSendClientRpc(ClientRpcSendParams sendParams, bool isReliable)
         {
-<<<<<<< HEAD
             //This will start a new queue item entry and will then return the writer to the current frame's stream
             RPCQueueManager rpcQueueMananger = NetworkingManager.Singleton.GetRPCQueueManager();
             if(rpcQueueMananger != null)
@@ -136,33 +86,18 @@
                 var writer = rpcQueueMananger.BeginAddQueueItemToOutboundFrame(RPCQueueManager.QueueItemType.ClientRPC, Time.realtimeSinceStartup, StandardRPC_Channel,0, NetworkId,sendParams.TargetClientIds == null ? InternalMessageSender.GetAllClientIds().ToArray() :  sendParams.TargetClientIds);
                 writer.WriteBit(false); // Encrypted
                 writer.WriteBit(false); // Authenticated
-                writer.WriteBits(MLAPIConstants.MLAPI_STD_CLIENT_RPC, 6); // MessageType
+                writer.WriteBits(MLAPIConstants.MLAPI_CLIENT_RPC, 6); // MessageType
                 writer.WriteUInt64Packed(NetworkId); // NetworkObjectId
                 writer.WriteUInt16Packed(GetBehaviourId()); // NetworkBehaviourId
 
                 return writer;
             }
             return null;
-=======
-            // @mfatihmar (Unity) Begin: Temporary, placeholder implementation
-            var stream = new BitStream();
-            var writer = new BitWriter(stream);
-
-            writer.WriteBit(false); // Encrypted
-            writer.WriteBit(false); // Authenticated
-            writer.WriteBits(MLAPIConstants.MLAPI_CLIENT_RPC, 6); // MessageType
-            writer.WriteUInt64Packed(NetworkId); // NetworkObjectId
-            writer.WriteUInt16Packed(GetBehaviourId()); // NetworkBehaviourId
-
-            return writer;
-            // @mfatihmar (Unity) End: Temporary, placeholder implementation
->>>>>>> 35935e83
         }
 
         // RuntimeAccessModifiersILPP will make this `protected`
         internal void EndSendClientRpc(BitWriter writer, ClientRpcSendParams sendParams, bool isReliable)
         {
-<<<<<<< HEAD
             if (writer == null) return;
 
             RPCQueueManager rpcQueueMananger = NetworkingManager.Singleton.GetRPCQueueManager();
@@ -172,45 +107,6 @@
             }
         }
 
-#if DEVELOPMENT_BUILD || UNITY_EDITOR
-        static ProfilerMarker s_SendClientRPCPerformance = new ProfilerMarker("NetworkedBehaviour.SendClientRPCPerformance");
-#endif
-=======
-            // @mfatihmar (Unity) Begin: Temporary, placeholder implementation
-            if (writer == null) return;
-
-            var stream = (BitStream)writer.GetStream();
-            if (stream != null)
-            {
-                stream.PadStream();
-
-                var networkManager = NetworkingManager.Singleton;
-                if (ReferenceEquals(networkManager, null)) return;
-
-                if (sendParams.TargetClientIds == null) sendParams.TargetClientIds = networkManager.ConnectedClientsList.Select(client => client.ClientId).ToArray();
-                foreach (var clientId in sendParams.TargetClientIds)
-                {
-                    if (!NetworkedObject.observers.Contains(clientId)) continue;
-
-                    var payload = new ArraySegment<byte>(stream.GetBuffer(), 0, (int)stream.Length);
-                    // @mfatihmar (Unity) Begin: Temporary, inbound RPC queue will replace this workaround
-                    if (clientId == networkManager.ServerClientId && networkManager.IsHost)
-                    {
-                        networkManager.__loopbackRpcQueue.Enqueue((payload, Time.realtimeSinceStartup));
-                    }
-                    // @mfatihmar (Unity) End: Temporary, inbound RPC queue will replace this workaround
-                    else
-                    {
-                        networkManager.NetworkConfig.NetworkTransport.Send(clientId, payload, "STDRPC");
-                    }
-                }
-            }
-
-            writer.SetStream(null);
-            // @mfatihmar (Unity) End: Temporary, placeholder implementation
-        }
-
->>>>>>> 35935e83
         /// <summary>
         /// Gets if the object is the the personal clients player object
         /// </summary>
@@ -841,478 +737,6 @@
         }
         #endregion
 
-<<<<<<< HEAD
-        #region MESSAGING_SYSTEM
-        private static readonly StringBuilder methodInfoStringBuilder = new StringBuilder();
-        private static readonly Dictionary<MethodInfo, ulong> methodInfoHashTable = new Dictionary<MethodInfo, ulong>();
-        private RpcTypeDefinition rpcDefinition;
-        internal RpcDelegate[] rpcDelegates;
-
-        internal static ulong HashMethodName(string name)
-        {
-            HashSize mode = NetworkingManager.Singleton.NetworkConfig.RpcHashSize;
-
-            if (mode == HashSize.VarIntTwoBytes)
-                return name.GetStableHash16();
-            if (mode == HashSize.VarIntFourBytes)
-                return name.GetStableHash32();
-            if (mode == HashSize.VarIntEightBytes)
-                return name.GetStableHash64();
-
-            return 0;
-        }
-
-        private ulong HashMethod(MethodInfo method)
-        {
-            if (methodInfoHashTable.ContainsKey(method))
-            {
-                return methodInfoHashTable[method];
-            }
-
-            ulong hash = HashMethodName(GetHashableMethodSignature(method));
-            methodInfoHashTable.Add(method, hash);
-
-            return hash;
-        }
-
-        internal static string GetHashableMethodSignature(MethodInfo method)
-        {
-            methodInfoStringBuilder.Length = 0;
-            methodInfoStringBuilder.Append(method.Name);
-
-            ParameterInfo[] parameters = method.GetParameters();
-
-            for (int i = 0; i < parameters.Length; i++)
-            {
-                methodInfoStringBuilder.Append(parameters[i].ParameterType.Name);
-            }
-
-            return methodInfoStringBuilder.ToString();
-        }
-
-        internal object OnRemoteServerRPC(ulong hash, ulong senderClientId, Stream stream)
-        {
-            if (!rpcDefinition.serverMethods.ContainsKey(hash))
-            {
-                if (NetworkLog.CurrentLogLevel <= LogLevel.Normal) NetworkLog.LogWarning("ServerRPC request method not found");
-                return null;
-
-            }
-
-            return InvokeServerRPCLocal(hash, senderClientId, stream);
-        }
-
-        internal object OnRemoteClientRPC(ulong hash, ulong senderClientId, Stream stream)
-        {
-            if (!rpcDefinition.clientMethods.ContainsKey(hash))
-            {
-                if (NetworkLog.CurrentLogLevel <= LogLevel.Normal) NetworkLog.LogWarning("ClientRPC request method not found");
-                return null;
-            }
-
-            return InvokeClientRPCLocal(hash, senderClientId, stream);
-        }
-
-        private object InvokeServerRPCLocal(ulong hash, ulong senderClientId, Stream stream)
-        {
-            if (rpcDefinition.serverMethods.ContainsKey(hash))
-            {
-                return rpcDefinition.serverMethods[hash].Invoke(this, senderClientId, stream);
-            }
-
-            return null;
-        }
-
-        private object InvokeClientRPCLocal(ulong hash, ulong senderClientId, Stream stream)
-        {
-            if (rpcDefinition.clientMethods.ContainsKey(hash))
-            {
-                return rpcDefinition.clientMethods[hash].Invoke(this, senderClientId, stream);
-            }
-
-            return null;
-        }
-
-        //Technically boxed writes are not needed. But save LOC for the non performance sends.
-        internal void SendServerRPCBoxed(ulong hash, string channel, SecuritySendFlags security, params object[] parameters)
-        {
-            using (PooledBitStream stream = PooledBitStream.Get())
-            {
-                using (PooledBitWriter writer = PooledBitWriter.Get(stream))
-                {
-
-                    for (int i = 0; i < parameters.Length; i++)
-                    {
-                        writer.WriteObjectPacked(parameters[i]);
-                    }
-
-                    SendServerRPCPerformance(hash, stream, channel, security);
-                }
-            }
-        }
-
-        internal RpcResponse<T> SendServerRPCBoxedResponse<T>(ulong hash, string channel, SecuritySendFlags security, params object[] parameters)
-        {
-            using (PooledBitStream stream = PooledBitStream.Get())
-            {
-                using (PooledBitWriter writer = PooledBitWriter.Get(stream))
-                {
-                    for (int i = 0; i < parameters.Length; i++)
-                    {
-                        writer.WriteObjectPacked(parameters[i]);
-                    }
-
-                    return SendServerRPCPerformanceResponse<T>(hash, stream, channel, security);
-                }
-            }
-        }
-
-        internal void SendClientRPCBoxedToClient(ulong hash, ulong clientId, string channel, SecuritySendFlags security, params object[] parameters)
-        {
-            using (PooledBitStream stream = PooledBitStream.Get())
-            {
-                using (PooledBitWriter writer = PooledBitWriter.Get(stream))
-                {
-                    for (int i = 0; i < parameters.Length; i++)
-                    {
-                        writer.WriteObjectPacked(parameters[i]);
-                    }
-                    SendClientRPCPerformance(hash, clientId, stream, channel, security);
-                }
-            }
-        }
-
-        internal RpcResponse<T> SendClientRPCBoxedResponse<T>(ulong hash, ulong clientId, string channel, SecuritySendFlags security, params object[] parameters)
-        {
-            using (PooledBitStream stream = PooledBitStream.Get())
-            {
-                using (PooledBitWriter writer = PooledBitWriter.Get(stream))
-                {
-                    for (int i = 0; i < parameters.Length; i++)
-                    {
-                        writer.WriteObjectPacked(parameters[i]);
-                    }
-
-                    return SendClientRPCPerformanceResponse<T>(hash, clientId, stream, channel, security);
-                }
-            }
-        }
-
-        internal void SendClientRPCBoxed(ulong hash, List<ulong> clientIds, string channel, SecuritySendFlags security, params object[] parameters)
-        {
-            using (PooledBitStream stream = PooledBitStream.Get())
-            {
-                using (PooledBitWriter writer = PooledBitWriter.Get(stream))
-                {
-                    for (int i = 0; i < parameters.Length; i++)
-                    {
-                        writer.WriteObjectPacked(parameters[i]);
-                    }
-                    SendClientRPCPerformance(hash, clientIds, stream, channel, security);
-                }
-            }
-        }
-
-        internal void SendClientRPCBoxedToEveryoneExcept(ulong clientIdToIgnore, ulong hash, string channel, SecuritySendFlags security, params object[] parameters)
-        {
-            using (PooledBitStream stream = PooledBitStream.Get())
-            {
-                using (PooledBitWriter writer = PooledBitWriter.Get(stream))
-                {
-                    for (int i = 0; i < parameters.Length; i++)
-                    {
-                        writer.WriteObjectPacked(parameters[i]);
-                    }
-                    SendClientRPCPerformance(hash, stream, clientIdToIgnore, channel, security);
-                }
-            }
-        }
-
-        internal void SendServerRPCPerformance(ulong hash, Stream messageStream, string channel, SecuritySendFlags security)
-        {
-            if (!IsClient && IsRunning)
-            {
-                //We are ONLY a server.
-                if (NetworkLog.CurrentLogLevel <= LogLevel.Normal) NetworkLog.LogWarning("Only client and host can invoke ServerRPC");
-                return;
-            }
-
-            using (PooledBitStream stream = PooledBitStream.Get())
-            {
-                using (PooledBitWriter writer = PooledBitWriter.Get(stream))
-                {
-                    writer.WriteUInt64Packed(NetworkId);
-                    writer.WriteUInt16Packed(NetworkedObject.GetOrderIndex(this));
-                    writer.WriteUInt64Packed(hash);
-
-                    stream.CopyFrom(messageStream);
-
-                    if (IsHost)
-                    {
-                        messageStream.Position = 0;
-                        InvokeServerRPCLocal(hash, NetworkingManager.Singleton.LocalClientId, messageStream);
-                    }
-                    else
-                    {
-                        InternalMessageSender.Send(NetworkingManager.Singleton.ServerClientId, MLAPIConstants.MLAPI_SERVER_RPC, string.IsNullOrEmpty(channel) ? "MLAPI_DEFAULT_MESSAGE" : channel, stream, security);
-                        ProfilerStatManager.rpcsSent.Record();
-                    }
-                }
-            }
-        }
-
-        internal RpcResponse<T> SendServerRPCPerformanceResponse<T>(ulong hash, Stream messageStream, string channel, SecuritySendFlags security)
-        {
-            if (!IsClient && IsRunning)
-            {
-                //We are ONLY a server.
-                if (NetworkLog.CurrentLogLevel <= LogLevel.Normal) NetworkLog.LogWarning("Only client and host can invoke ServerRPC");
-                return null;
-            }
-
-            ulong responseId = ResponseMessageManager.GenerateMessageId();
-
-            using (PooledBitStream stream = PooledBitStream.Get())
-            {
-                using (PooledBitWriter writer = PooledBitWriter.Get(stream))
-                {
-                    writer.WriteUInt64Packed(NetworkId);
-                    writer.WriteUInt16Packed(NetworkedObject.GetOrderIndex(this));
-                    writer.WriteUInt64Packed(hash);
-
-                    if (!IsHost) writer.WriteUInt64Packed(responseId);
-
-                    stream.CopyFrom(messageStream);
-
-                    if (IsHost)
-                    {
-                        messageStream.Position = 0;
-                        object result = InvokeServerRPCLocal(hash, NetworkingManager.Singleton.LocalClientId, messageStream);
-
-                        return new RpcResponse<T>()
-                        {
-                            Id = responseId,
-                            IsDone = true,
-                            IsSuccessful = true,
-                            Result = result,
-                            Type = typeof(T),
-                            ClientId = NetworkingManager.Singleton.ServerClientId
-                        };
-                    }
-                    else
-                    {
-                        RpcResponse<T> response = new RpcResponse<T>()
-                        {
-                            Id = responseId,
-                            IsDone = false,
-                            IsSuccessful = false,
-                            Type = typeof(T),
-                            ClientId = NetworkingManager.Singleton.ServerClientId
-                        };
-
-                        ResponseMessageManager.Add(response.Id, response);
-
-                        InternalMessageSender.Send(NetworkingManager.Singleton.ServerClientId, MLAPIConstants.MLAPI_SERVER_RPC_REQUEST, string.IsNullOrEmpty(channel) ? "MLAPI_DEFAULT_MESSAGE" : channel, stream, security);
-                        ProfilerStatManager.rpcsSent.Record();
-
-                        return response;
-                    }
-                }
-            }
-        }
-
-        internal void SendClientRPCPerformance(ulong hash,  List<ulong> clientIds, Stream messageStream, string channel, SecuritySendFlags security)
-        {
-            if (!IsServer && IsRunning)
-            {
-                //We are NOT a server.
-                if (NetworkLog.CurrentLogLevel <= LogLevel.Normal) NetworkLog.LogWarning("Only clients and host can invoke ClientRPC");
-                return;
-            }
-
-            using (PooledBitStream stream = PooledBitStream.Get())
-            {
-                using (PooledBitWriter writer = PooledBitWriter.Get(stream))
-                {
-                    writer.WriteUInt64Packed(NetworkId);
-                    writer.WriteUInt16Packed(NetworkedObject.GetOrderIndex(this));
-                    writer.WriteUInt64Packed(hash);
-
-                    stream.CopyFrom(messageStream);
-
-                    if (IsHost)
-                    {
-                        if (this.NetworkedObject.observers.Contains(NetworkingManager.Singleton.LocalClientId))
-                        {
-                            messageStream.Position = 0;
-                            InvokeClientRPCLocal(hash, NetworkingManager.Singleton.LocalClientId, messageStream);
-                        }
-                        else
-                        {
-                            if (NetworkLog.CurrentLogLevel <= LogLevel.Developer) NetworkLog.LogWarning("Silently suppressed ClientRPC because a connected client was not an observer");
-                        }
-                    }
-
-                    InternalMessageSender.Send(MLAPIConstants.MLAPI_CLIENT_RPC, string.IsNullOrEmpty(channel) ? "MLAPI_DEFAULT_MESSAGE" : channel, clientIds, stream, security);
-                    ProfilerStatManager.rpcsSent.Record(clientIds?.Count ?? NetworkingManager.Singleton.ConnectedClientsList.Count);
-                }
-            }
-        }
-
-        internal void SendClientRPCPerformance(ulong hash, Stream messageStream, ulong clientIdToIgnore, string channel, SecuritySendFlags security)
-        {
-#if DEVELOPMENT_BUILD || UNITY_EDITOR
-            s_SendClientRPCPerformance.Begin();
-#endif
-            if (!IsServer && IsRunning)
-            {
-                //We are NOT a server.
-                if (NetworkLog.CurrentLogLevel <= LogLevel.Normal) NetworkLog.LogWarning("Only clients and host can invoke ClientRPC");
-                return;
-            }
-
-            using (PooledBitStream stream = PooledBitStream.Get())
-            {
-                using (PooledBitWriter writer = PooledBitWriter.Get(stream))
-                {
-                    writer.WriteUInt64Packed(NetworkId);
-                    writer.WriteUInt16Packed(NetworkedObject.GetOrderIndex(this));
-                    writer.WriteUInt64Packed(hash);
-
-                    stream.CopyFrom(messageStream);
-
-
-                    if (IsHost && NetworkingManager.Singleton.LocalClientId != clientIdToIgnore)
-                    {
-                        if (this.NetworkedObject.observers.Contains(NetworkingManager.Singleton.LocalClientId))
-                        {
-                            messageStream.Position = 0;
-                            InvokeClientRPCLocal(hash, NetworkingManager.Singleton.LocalClientId, messageStream);
-                        }
-                        else
-                        {
-                            if (NetworkLog.CurrentLogLevel <= LogLevel.Developer) NetworkLog.LogWarning("Silently suppressed ClientRPC because a connected client was not an observer");
-                        }
-                    }
-
-                    InternalMessageSender.Send(MLAPIConstants.MLAPI_CLIENT_RPC, string.IsNullOrEmpty(channel) ? "MLAPI_DEFAULT_MESSAGE" : channel, clientIdToIgnore, stream, security);
-                    ProfilerStatManager.rpcsSent.Record(NetworkingManager.Singleton.ConnectedClientsList.Count - 1);
-                }
-            }
-
-#if DEVELOPMENT_BUILD || UNITY_EDITOR
-            s_SendClientRPCPerformance.End();
-#endif
-        }
-
-        internal void SendClientRPCPerformance(ulong hash, ulong clientId, Stream messageStream, string channel, SecuritySendFlags security)
-        {
-            if (!IsServer && IsRunning)
-            {
-                //We are NOT a server.
-                if (NetworkLog.CurrentLogLevel <= LogLevel.Normal) NetworkLog.LogWarning("Only clients and host can invoke ClientRPC");
-                return;
-            }
-
-            if (!this.NetworkedObject.observers.Contains(clientId))
-            {
-                if (NetworkLog.CurrentLogLevel <= LogLevel.Normal) NetworkLog.LogWarning("Cannot send ClientRPC to client without visibility to the object");
-                return;
-            }
-
-            using (PooledBitStream stream = PooledBitStream.Get())
-            {
-                using (PooledBitWriter writer = PooledBitWriter.Get(stream))
-                {
-                    writer.WriteUInt64Packed(NetworkId);
-                    writer.WriteUInt16Packed(NetworkedObject.GetOrderIndex(this));
-                    writer.WriteUInt64Packed(hash);
-
-                    stream.CopyFrom(messageStream);
-
-                    if (IsHost && clientId == NetworkingManager.Singleton.LocalClientId)
-                    {
-                        messageStream.Position = 0;
-                        InvokeClientRPCLocal(hash, NetworkingManager.Singleton.LocalClientId, messageStream);
-                    }
-                    else
-                    {
-                        InternalMessageSender.Send(clientId, MLAPIConstants.MLAPI_CLIENT_RPC, string.IsNullOrEmpty(channel) ? "MLAPI_DEFAULT_MESSAGE" : channel, stream, security);
-                        ProfilerStatManager.rpcsSent.Record();
-                    }
-                }
-            }
-        }
-
-        internal RpcResponse<T> SendClientRPCPerformanceResponse<T>(ulong hash, ulong clientId, Stream messageStream, string channel, SecuritySendFlags security)
-        {
-            if (!IsServer && IsRunning)
-            {
-                //We are NOT a server.
-                if (NetworkLog.CurrentLogLevel <= LogLevel.Normal) NetworkLog.LogWarning("Only clients and host can invoke ClientRPC");
-                return null;
-            }
-
-            if (!this.NetworkedObject.observers.Contains(clientId))
-            {
-                if (NetworkLog.CurrentLogLevel <= LogLevel.Normal) NetworkLog.LogWarning("Cannot send ClientRPC to client without visibility to the object");
-                return null;
-            }
-
-            ulong responseId = ResponseMessageManager.GenerateMessageId();
-
-            using (PooledBitStream stream = PooledBitStream.Get())
-            {
-                using (PooledBitWriter writer = PooledBitWriter.Get(stream))
-                {
-                    writer.WriteUInt64Packed(NetworkId);
-                    writer.WriteUInt16Packed(NetworkedObject.GetOrderIndex(this));
-                    writer.WriteUInt64Packed(hash);
-
-                    if (!(IsHost && clientId == NetworkingManager.Singleton.LocalClientId)) writer.WriteUInt64Packed(responseId);
-
-                    stream.CopyFrom(messageStream);
-
-                    if (IsHost && clientId == NetworkingManager.Singleton.LocalClientId)
-                    {
-                        messageStream.Position = 0;
-                        object result = InvokeClientRPCLocal(hash, NetworkingManager.Singleton.LocalClientId, messageStream);
-
-                        return new RpcResponse<T>()
-                        {
-                            Id = responseId,
-                            IsDone = true,
-                            IsSuccessful = true,
-                            Result = result,
-                            Type = typeof(T),
-                            ClientId = clientId
-                        };
-                    }
-                    else
-                    {
-                        RpcResponse<T> response = new RpcResponse<T>()
-                        {
-                            Id = responseId,
-                            IsDone = false,
-                            IsSuccessful = false,
-                            Type = typeof(T),
-                            ClientId = clientId
-                        };
-
-                        ResponseMessageManager.Add(response.Id, response);
-
-                        InternalMessageSender.Send(clientId, MLAPIConstants.MLAPI_CLIENT_RPC_REQUEST, string.IsNullOrEmpty(channel) ? "MLAPI_DEFAULT_MESSAGE" : channel, stream, security);
-                        ProfilerStatManager.rpcsSent.Record();
-
-                        return response;
-                    }
-                }
-            }
-        }
-        #endregion
-
-=======
->>>>>>> 35935e83
         /// <summary>
         /// Gets the local instance of a object with a given NetworkId
         /// </summary>
