--- conflicted
+++ resolved
@@ -205,11 +205,7 @@
         }
 
         [ClientRpc]
-<<<<<<< HEAD
-        private void ApplyTransform(ulong clientId, Stream stream)
-=======
         private void ApplyTransformClientRpc(Vector3 position, Vector3 eulerAngles, ClientRpcParams rpcParams = default)
->>>>>>> 35935e83
         {
             if (enabled)
             {
@@ -239,11 +235,7 @@
         }
 
         [ServerRpc]
-<<<<<<< HEAD
-        private void SubmitTransform(ulong clientId, Stream stream)
-=======
         private void SubmitTransformServerRpc(Vector3 position, Vector3 eulerAngles, ServerRpcParams rpcParams = default)
->>>>>>> 35935e83
         {
             if (!enabled)
                 return;
