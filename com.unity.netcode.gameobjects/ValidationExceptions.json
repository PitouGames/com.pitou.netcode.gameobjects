{
<<<<<<< HEAD
    "ErrorExceptions": [
      {
        "ValidationTest": "API Validation",
        "ExceptionMessage": "Breaking changes require a new major version.",
        "PackageVersion": "2.0.0-exp"
      }
    ],
=======
    "ErrorExceptions": [],
>>>>>>> a2ccf77f
    "WarningExceptions": []
}<|MERGE_RESOLUTION|>--- conflicted
+++ resolved
@@ -1,14 +1,4 @@
 {
-<<<<<<< HEAD
-    "ErrorExceptions": [
-      {
-        "ValidationTest": "API Validation",
-        "ExceptionMessage": "Breaking changes require a new major version.",
-        "PackageVersion": "2.0.0-exp"
-      }
-    ],
-=======
     "ErrorExceptions": [],
->>>>>>> a2ccf77f
     "WarningExceptions": []
 }